--- conflicted
+++ resolved
@@ -4,11 +4,8 @@
 import { fileActionHandlers, registerFileActions } from './file_actions';
 import { gitActionHandlers, registerGitActions } from './git';
 import { editingFileHandlers, registerEditingActions } from './editing';
-<<<<<<< HEAD
 import { ActionData, ActionResult } from "./neuro_client_helper";
-=======
 import { registerTerminalActions, terminalAccessHandlers } from "./pseudoterminal";
->>>>>>> 17815d24
 
 /**
  * Register unsupervised actions with the Neuro API.
